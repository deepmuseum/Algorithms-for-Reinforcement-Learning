"""
https://arxiv.org/pdf/1707.06347.pdf
"""
from RL.approximation.policy_gradient.a2c import A2CAgent
from copy import deepcopy as c
import torch
import numpy as np


class PPO(A2CAgent):
    def __init__(
        self,
        env,
        gamma,
        value_network,
        actor_network,
        optimizer,
        device,
        n_a,
        path,
        test_every,
        epochs,
        batch_size,
        timesteps,
        updates,
        entropy_coeff=0.05,
        coeff_loss_value=0.5,
        num_agents=1,
        epsilon=0.2,
    ):
        super().__init__(
            env,
            gamma,
            value_network,
            actor_network,
            optimizer,
            device,
            n_a,
            path,
            test_every,
            epochs,
            batch_size,
            timesteps,
            updates,
            entropy_coeff,
            coeff_loss_value,
            num_agents,
        )

        self.old_actor = c(self.actor_network)
        self.epsilon = epsilon

    def compute_loss_ppo(self, probs, advantages, old_probs):
        ratios = torch.exp(torch.log(probs) - torch.log(old_probs).detach())
        surr1 = ratios * advantages
        surr2 = torch.clamp(ratios, 1 - self.epsilon, 1 + self.epsilon) * advantages
        return -torch.min(surr1, surr2).mean()

    def optimize_step(self, observations, actions, targets, advantages, dones):
        self.old_actor.load_state_dict(c(self.actor_network.state_dict()))
<<<<<<< HEAD
        index = np.random.permutation(range(self.timesteps))
=======
        index = np.random.permutation(
            range(self.timesteps)
        )
>>>>>>> cd374ac8
        for _ in range(self.epochs):
            for j in range(0, self.timesteps, self.batch_size):
                values = (
                    1 - dones[index[j : j + self.batch_size]]
                ) * self.value_network(
                    observations[index[j : j + self.batch_size]]
                ).squeeze(
                    -1
                )  # shape (bsz, num_agents)

                # Compute returns and advantages

                # Learning step !
<<<<<<< HEAD
                self.optimize_minibatch(
=======
                self.optimize_batch(
>>>>>>> cd374ac8
                    values,
                    targets[index[j : j + self.batch_size]],
                    advantages[index[j : j + self.batch_size]],
                    actions[index[j : j + self.batch_size]],
                    observations[index[j : j + self.batch_size]],
                )

<<<<<<< HEAD
    def optimize_minibatch(self, values, targets, advantages, actions, observations):
=======
    def optimize_batch(self, values, targets, advantages, actions, observations):
>>>>>>> cd374ac8
        self.optimizer.zero_grad()
        loss_value = self.compute_loss_value(values, targets)
        distributions = self.actor_network(
            observations
        )  # shape (bsz, num_agents, num_actions)

        probs = distributions.gather(
            -1,
            actions
            # actions is shape (bsz, num_agents) so unsqueeze -1
        ).squeeze(
            -1
        )  # probs is shape  (bsz, num_agents)

        # probs from previous policy
        with torch.no_grad():
            prev_dist = self.old_actor(observations)
            prev_probs = prev_dist.gather(-1, actions).squeeze(-1)

        loss_algo = self.compute_loss_ppo(
            probs, advantages, prev_probs
        )  # advantages is shape (bsz, num_agents)
        entropy_bonus = self.compute_entropy_bonus(distributions)
        total_loss = (
            loss_algo
            + self.coeff_loss_value * loss_value
            + self.entropy_coeff * entropy_bonus
        )
        total_loss.backward()
        # torch.nn.utils.clip_grad_norm_(self.actor_network.parameters(), 1)
        # torch.nn.utils.clip_grad_norm_(self.value_network.parameters(), 1)
        self.optimizer.step()


if __name__ == "__main__":
    from RL.approximation.policy_gradient.a2c import ActorNetwork, ValueNetwork
    import torch.nn as nn
    from torch import optim

    import gym

    environment = gym.make("CartPole-v1")

    value_model = nn.Sequential(
        nn.Linear(environment.observation_space.shape[0], 16),
        nn.ReLU(),
        nn.Linear(16, 16),
        nn.ReLU(),
        nn.Linear(16, 1),
    )

    actor_model = nn.Sequential(
        nn.Linear(environment.observation_space.shape[0], 16),
        nn.ReLU(),
        nn.Linear(16, 16),
        nn.ReLU(),
        nn.Linear(16, environment.action_space.n),
        nn.Softmax(dim=-1),
    )

    value_network_ = ValueNetwork(value_model)
    actor_network_ = ActorNetwork(actor_model)

    gamma_ = 0.9

    optimizer_ = optim.RMSprop(
        list(value_network_.parameters()) + list(actor_network_.parameters()), lr=0.0001
    )

    device_ = torch.device("cpu")
    agent = PPO(
        env=environment,
        actor_network=actor_network_,
        value_network=value_network_,
        gamma=gamma_,
        optimizer=optimizer_,
        device=device_,
        n_a=environment.action_space.n,
        path=None,
        test_every=10,
        epochs=4,
        batch_size=16,
        timesteps=500,
        updates=1000,
    )

    agent.train()<|MERGE_RESOLUTION|>--- conflicted
+++ resolved
@@ -58,13 +58,7 @@
 
     def optimize_step(self, observations, actions, targets, advantages, dones):
         self.old_actor.load_state_dict(c(self.actor_network.state_dict()))
-<<<<<<< HEAD
         index = np.random.permutation(range(self.timesteps))
-=======
-        index = np.random.permutation(
-            range(self.timesteps)
-        )
->>>>>>> cd374ac8
         for _ in range(self.epochs):
             for j in range(0, self.timesteps, self.batch_size):
                 values = (
@@ -78,11 +72,8 @@
                 # Compute returns and advantages
 
                 # Learning step !
-<<<<<<< HEAD
+
                 self.optimize_minibatch(
-=======
-                self.optimize_batch(
->>>>>>> cd374ac8
                     values,
                     targets[index[j : j + self.batch_size]],
                     advantages[index[j : j + self.batch_size]],
@@ -90,11 +81,7 @@
                     observations[index[j : j + self.batch_size]],
                 )
 
-<<<<<<< HEAD
     def optimize_minibatch(self, values, targets, advantages, actions, observations):
-=======
-    def optimize_batch(self, values, targets, advantages, actions, observations):
->>>>>>> cd374ac8
         self.optimizer.zero_grad()
         loss_value = self.compute_loss_value(values, targets)
         distributions = self.actor_network(
